package net.corda.node.services.schema

import net.corda.core.contracts.ContractState
import net.corda.core.contracts.FungibleAsset
import net.corda.core.contracts.LinearState
import net.corda.core.schemas.CommonSchemaV1
import net.corda.core.schemas.MappedSchema
import net.corda.core.schemas.NodeInfoSchemaV1
import net.corda.core.schemas.PersistentState
import net.corda.core.schemas.QueryableState
import net.corda.core.serialization.SingletonSerializeAsToken
import net.corda.node.services.api.SchemaService
import net.corda.node.services.events.NodeSchedulerService
import net.corda.node.services.keys.PersistentKeyManagementService
import net.corda.node.services.persistence.DBCheckpointStorage
import net.corda.node.services.persistence.DBTransactionMappingStorage
import net.corda.node.services.persistence.DBTransactionStorage
import net.corda.node.services.transactions.PersistentUniquenessProvider
import net.corda.node.services.vault.VaultSchemaV1

/**
 * Most basic implementation of [SchemaService].
 *
 * TODO: support loading schema options from node configuration.
 * TODO: support configuring what schemas are to be selected for persistence.
 * TODO: support plugins for schema version upgrading or custom mapping not supported by original [QueryableState].
 * TODO: create whitelisted tables when a CorDapp is first installed
 */
class NodeSchemaService(customSchemas: Set<MappedSchema> = emptySet()) : SchemaService, SingletonSerializeAsToken() {

    // Entities for compulsory services
    object NodeServices

    object NodeServicesV1 : MappedSchema(schemaFamily = NodeServices.javaClass, version = 1,
            mappedTypes = listOf(DBCheckpointStorage.DBCheckpoint::class.java,
                    DBTransactionStorage.DBTransaction::class.java,
                    DBTransactionMappingStorage.DBTransactionMapping::class.java,
                    PersistentKeyManagementService.PersistentKey::class.java,
                    PersistentUniquenessProvider.PersistentUniqueness::class.java,
                    NodeSchedulerService.PersistentScheduledState::class.java
                    ))

    // Required schemas are those used by internal Corda services
    // For example, cash is used by the vault for coin selection (but will be extracted as a standalone CorDapp in future)
    val requiredSchemas: Map<MappedSchema, SchemaService.SchemaOptions> =
            mapOf(Pair(CommonSchemaV1, SchemaService.SchemaOptions()),
<<<<<<< HEAD
                    Pair(VaultSchemaV1, SchemaService.SchemaOptions()),
                    Pair(NodeServicesV1, SchemaService.SchemaOptions()))
=======
                  Pair(VaultSchemaV1, SchemaService.SchemaOptions()),
                  Pair(NodeServicesV1, SchemaService.SchemaOptions()))

>>>>>>> 0046a9c9

    override val schemaOptions: Map<MappedSchema, SchemaService.SchemaOptions> = requiredSchemas.plus(customSchemas.map {
        mappedSchema -> Pair(mappedSchema, SchemaService.SchemaOptions())
    })

    // Currently returns all schemas supported by the state, with no filtering or enrichment.
    override fun selectSchemas(state: ContractState): Iterable<MappedSchema> {
        val schemas = mutableSetOf<MappedSchema>()
        if (state is QueryableState)
            schemas += state.supportedSchemas()
        if (state is LinearState)
            schemas += VaultSchemaV1   // VaultLinearStates
        if (state is FungibleAsset<*>)
            schemas += VaultSchemaV1   // VaultFungibleStates

        return schemas
    }

    // Because schema is always one supported by the state, just delegate.
    override fun generateMappedObject(state: ContractState, schema: MappedSchema): PersistentState {
        if ((schema is VaultSchemaV1) && (state is LinearState))
            return VaultSchemaV1.VaultLinearStates(state.linearId, state.participants)
        if ((schema is VaultSchemaV1) && (state is FungibleAsset<*>))
            return VaultSchemaV1.VaultFungibleStates(state.owner, state.amount.quantity, state.amount.token.issuer.party, state.amount.token.issuer.reference, state.participants)
        return (state as QueryableState).generateMappedObject(schema)
    }
}<|MERGE_RESOLUTION|>--- conflicted
+++ resolved
@@ -44,14 +44,8 @@
     // For example, cash is used by the vault for coin selection (but will be extracted as a standalone CorDapp in future)
     val requiredSchemas: Map<MappedSchema, SchemaService.SchemaOptions> =
             mapOf(Pair(CommonSchemaV1, SchemaService.SchemaOptions()),
-<<<<<<< HEAD
-                    Pair(VaultSchemaV1, SchemaService.SchemaOptions()),
-                    Pair(NodeServicesV1, SchemaService.SchemaOptions()))
-=======
                   Pair(VaultSchemaV1, SchemaService.SchemaOptions()),
                   Pair(NodeServicesV1, SchemaService.SchemaOptions()))
-
->>>>>>> 0046a9c9
 
     override val schemaOptions: Map<MappedSchema, SchemaService.SchemaOptions> = requiredSchemas.plus(customSchemas.map {
         mappedSchema -> Pair(mappedSchema, SchemaService.SchemaOptions())
